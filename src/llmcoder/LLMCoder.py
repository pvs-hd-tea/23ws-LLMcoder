--- conflicted
+++ resolved
@@ -42,36 +42,29 @@
         device : str | torch.device | None, optional
             The device to use for the scoring model, by default the first available GPU or CPU
         """
-<<<<<<< HEAD
         # Check for invalid feedback variants
         if feedback_variant not in ["separate", "coworker"]:
             raise ValueError("Inavlid feedback method")
         self.feedback_variant = feedback_variant
-=======
+
+        # Remember the models
+        self.model_first = model_first
+        self.model_feedback = model_feedback
+
+        # Set the feedback loop variables
+        self.iterations = 0
+        self.analyzer_pass_history: list[dict[str, dict]] = []
+        self.analyzer_message_history: list[dict[str, dict]] = []
+        self.max_iter = max_iter
+        self.messages: list = []
+
+        # Set up the analyzers
         if analyzers is None:
             self.analyzers = {}
         else:
             self.analyzers = {
                 analyzer: AnalyzerFactory.create_analyzer(analyzer) for analyzer in analyzers
             }
->>>>>>> c3d1799d
-
-        # Remember the models
-        self.model_first = model_first
-        self.model_feedback = model_feedback
-
-        # Set the feedback loop variables
-        self.iterations = 0
-        self.analyzer_pass_history: list[dict[str, dict]] = []
-        self.analyzer_message_history: list[dict[str, dict]] = []
-        self.max_iter = max_iter
-        self.messages: list = []
-
-        # Set up the analyzers
-        if analyzers is None:
-            self.analyzers = []
-        else:
-            self.analyzers = [AnalyzerFactory.create_analyzer(analyzer) for analyzer in analyzers]
 
         # Set up the scoring model
         if device is None:
@@ -165,13 +158,7 @@
         """
         return os.path.join(get_conversations_dir(create=True), f"{datetime.now()}.jsonl")
 
-<<<<<<< HEAD
     def _add_message(self, role: str, model: str = 'gpt-3.5-turbo', message: str | None = None, temperature: float = 0.7, n: int = 14) -> None:
-=======
-    def _add_message(
-        self, role: str, model: str = "gpt-3.5-turbo", message: str | None = None
-    ) -> None:
->>>>>>> c3d1799d
         """
         Add a message to the messages list
 
@@ -271,9 +258,6 @@
         # Return the last message (the completion)
         return self.messages[-1]["content"]
 
-<<<<<<< HEAD
-    def feedback_step(self, temperature: float = 0.7, n: int = 14) -> bool:
-=======
     def _feedback_pattern(self, result_messages: list[str]) -> str:
         """
         Create the feedback pattern for the analyzer results
@@ -290,8 +274,7 @@
         """
         return '[INST]\n' + '\n'.join(result_messages) + '\n\nFix, improve and rewrite your completion for the following code:\n[/INST]\n'
 
-    def feedback_step(self) -> bool:
->>>>>>> c3d1799d
+    def feedback_step(self, temperature: float = 0.7, n: int = 14) -> bool:
         """
         Run the feedback step of the LLMCoder feedback loop
 
